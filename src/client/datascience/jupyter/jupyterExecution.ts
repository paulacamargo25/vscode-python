<<<<<<< HEAD
// Copyright (c) Microsoft Corporation. All rights reserved.
// Licensed under the MIT License.
'use strict';
import * as uuid from 'uuid/v4';
import { CancellationToken, CancellationTokenSource, Event, EventEmitter } from 'vscode';

import { IApplicationShell, ILiveShareApi, IWorkspaceService } from '../../common/application/types';
import { Cancellation } from '../../common/cancellation';
import { traceError, traceInfo } from '../../common/logger';
import { IConfigurationService, IDisposableRegistry, IOutputChannel } from '../../common/types';
import * as localize from '../../common/utils/localize';
import { noop } from '../../common/utils/misc';
import { StopWatch } from '../../common/utils/stopWatch';
import { IInterpreterService, PythonInterpreter } from '../../interpreter/contracts';
import { IServiceContainer } from '../../ioc/types';
import { captureTelemetry, sendTelemetryEvent } from '../../telemetry';
import { JupyterSessionStartError } from '../baseJupyterSession';
import { Commands, Telemetry } from '../constants';
import {
    IConnection,
    IJupyterExecution,
    IJupyterSessionManagerFactory,
    IJupyterSubCommandExecutionService,
    INotebookServer,
    INotebookServerLaunchInfo,
    INotebookServerOptions
} from '../types';
import { JupyterSelfCertsError } from './jupyterSelfCertsError';
import { createRemoteConnectionInfo } from './jupyterUtils';
import { JupyterWaitForIdleError } from './jupyterWaitForIdleError';
import { JupyterZMQBinariesNotFoundError } from './jupyterZMQBinariesNotFoundError';
import { KernelSelector, KernelSpecInterpreter } from './kernels/kernelSelector';
import { NotebookStarter } from './notebookStarter';

const LocalHosts = ['localhost', '127.0.0.1', '::1'];

export class JupyterExecutionBase implements IJupyterExecution {
    private usablePythonInterpreter: PythonInterpreter | undefined;
    private eventEmitter: EventEmitter<void> = new EventEmitter<void>();
    private startedEmitter: EventEmitter<INotebookServerOptions> = new EventEmitter<INotebookServerOptions>();
    private disposed: boolean = false;
    private readonly jupyterInterpreterService: IJupyterSubCommandExecutionService;
    private zmqError: Error | undefined;

    constructor(
        _liveShare: ILiveShareApi,
        private readonly interpreterService: IInterpreterService,
        private readonly disposableRegistry: IDisposableRegistry,
        workspace: IWorkspaceService,
        private readonly configuration: IConfigurationService,
        private readonly kernelSelector: KernelSelector,
        private readonly notebookStarter: NotebookStarter,
        private readonly appShell: IApplicationShell,
        private readonly jupyterOutputChannel: IOutputChannel,
        private readonly serviceContainer: IServiceContainer
    ) {
        this.jupyterInterpreterService = serviceContainer.get<IJupyterSubCommandExecutionService>(
            IJupyterSubCommandExecutionService
        );
        this.disposableRegistry.push(this.interpreterService.onDidChangeInterpreter(() => this.onSettingsChanged()));
        this.disposableRegistry.push(this);

        if (workspace) {
            const disposable = workspace.onDidChangeConfiguration(e => {
                if (e.affectsConfiguration('python.dataScience', undefined)) {
                    // When config changes happen, recreate our commands.
                    this.onSettingsChanged();
                }
            });
            this.disposableRegistry.push(disposable);
        }
    }

    public get sessionChanged(): Event<void> {
        return this.eventEmitter.event;
    }

    public get serverStarted(): Event<INotebookServerOptions> {
        return this.startedEmitter.event;
    }

    public dispose(): Promise<void> {
        this.disposed = true;
        return Promise.resolve();
    }

    public async refreshCommands(): Promise<void> {
        await this.jupyterInterpreterService.refreshCommands();
    }

    public isNotebookSupported(cancelToken?: CancellationToken): Promise<boolean> {
        // See if we can find the command notebook
        return this.jupyterInterpreterService.isNotebookSupported(cancelToken);
    }

    public async getNotebookError(): Promise<string> {
        return this.jupyterInterpreterService.getReasonForJupyterNotebookNotBeingSupported();
    }

    public async getUsableJupyterPython(cancelToken?: CancellationToken): Promise<PythonInterpreter | undefined> {
        // Only try to compute this once.
        if (!this.usablePythonInterpreter && !this.disposed) {
            this.usablePythonInterpreter = await Cancellation.race(
                () => this.jupyterInterpreterService.getSelectedInterpreter(cancelToken),
                cancelToken
            );
        }
        return this.usablePythonInterpreter;
    }

    public isImportSupported(cancelToken?: CancellationToken): Promise<boolean> {
        // See if we can find the command nbconvert
        return this.jupyterInterpreterService.isExportSupported(cancelToken);
    }

    public isSpawnSupported(cancelToken?: CancellationToken): Promise<boolean> {
        // Supported if we can run a notebook
        return this.isNotebookSupported(cancelToken);
    }

    //tslint:disable:cyclomatic-complexity max-func-body-length
    public connectToNotebookServer(
        options?: INotebookServerOptions,
        cancelToken?: CancellationToken
    ): Promise<INotebookServer | undefined> {
        // Return nothing if we cancel
        // tslint:disable-next-line: max-func-body-length
        return Cancellation.race(async () => {
            let result: INotebookServer | undefined;
            let connection: IConnection | undefined;
            let kernelSpecInterpreter: KernelSpecInterpreter | undefined;
            let kernelSpecInterpreterPromise: Promise<KernelSpecInterpreter> = Promise.resolve({});
            traceInfo(`Connecting to ${options ? options.purpose : 'unknown type of'} server`);
            const allowUI = !options || !options.disableUI;
            const kernelSpecCancelSource = new CancellationTokenSource();
            if (cancelToken) {
                cancelToken.onCancellationRequested(() => {
                    kernelSpecCancelSource.cancel();
                });
            }
            const isLocalConnection = !options || !options.uri;

            if (isLocalConnection) {
                // Get hold of the kernelspec and corresponding (matching) interpreter that'll be used as the spec.
                // We can do this in parallel, while starting the server (faster).
                traceInfo(`Getting kernel specs for ${options ? options.purpose : 'unknown type of'} server`);
                kernelSpecInterpreterPromise = this.kernelSelector.getKernelForLocalConnection(
                    undefined,
                    undefined,
                    options?.metadata,
                    !allowUI,
                    kernelSpecCancelSource.token
                );
            }

            // Try to connect to our jupyter process. Check our setting for the number of tries
            let tryCount = 0;
            const maxTries = this.configuration.getSettings(undefined).datascience.jupyterLaunchRetries;
            const stopWatch = new StopWatch();
            while (tryCount < maxTries) {
                try {
                    // Start or connect to the process
                    [connection, kernelSpecInterpreter] = await Promise.all([
                        this.startOrConnect(options, cancelToken),
                        kernelSpecInterpreterPromise
                    ]);

                    if (!connection.localLaunch && LocalHosts.includes(connection.hostName.toLowerCase())) {
                        sendTelemetryEvent(Telemetry.ConnectRemoteJupyterViaLocalHost);
                    }
                    // Create a server tha  t we will then attempt to connect to.
                    result = this.serviceContainer.get<INotebookServer>(INotebookServer);

                    // In a remote non quest situation, figure out a kernel spec too.
                    if (!kernelSpecInterpreter.kernelSpec && connection && !options?.skipSearchingForKernel) {
                        const sessionManagerFactory = this.serviceContainer.get<IJupyterSessionManagerFactory>(
                            IJupyterSessionManagerFactory
                        );
                        const sessionManager = await sessionManagerFactory.create(connection);
                        kernelSpecInterpreter = await this.kernelSelector.getKernelForRemoteConnection(
                            undefined,
                            sessionManager,
                            options?.metadata,
                            cancelToken
                        );
                        await sessionManager.dispose();
                    }

                    // If no kernel and not going to pick one, exit early
                    if (!Object.keys(kernelSpecInterpreter) && !allowUI) {
                        return undefined;
                    }

                    // Populate the launch info that we are starting our server with
                    const launchInfo: INotebookServerLaunchInfo = {
                        connectionInfo: connection!,
                        interpreter: kernelSpecInterpreter.interpreter,
                        kernelSpec: kernelSpecInterpreter.kernelSpec,
                        workingDir: options ? options.workingDir : undefined,
                        uri: options ? options.uri : undefined,
                        purpose: options ? options.purpose : uuid(),
                        enableDebugging: options ? options.enableDebugging : false
                    };

                    // tslint:disable-next-line: no-constant-condition
                    while (true) {
                        try {
                            traceInfo(
                                `Connecting to process for ${options ? options.purpose : 'unknown type of'} server`
                            );
                            await result.connect(launchInfo, cancelToken);
                            traceInfo(
                                `Connection complete for ${options ? options.purpose : 'unknown type of'} server`
                            );
                            break;
                        } catch (ex) {
                            traceError('Failed to connect to server', ex);
                            if (ex instanceof JupyterSessionStartError && isLocalConnection && allowUI) {
                                // Keep retrying, until it works or user cancels.
                                // Sometimes if a bad kernel is selected, starting a session can fail.
                                // In such cases we need to let the user know about this and prompt them to select another kernel.
                                const message = localize.DataScience.sessionStartFailedWithKernel().format(
                                    launchInfo.kernelSpec?.display_name || launchInfo.kernelSpec?.name || '',
                                    Commands.ViewJupyterOutput
                                );
                                const selectKernel = localize.DataScience.selectDifferentKernel();
                                const cancel = localize.Common.cancel();
                                const selection = await this.appShell.showErrorMessage(message, selectKernel, cancel);
                                if (selection === selectKernel) {
                                    const sessionManagerFactory = this.serviceContainer.get<
                                        IJupyterSessionManagerFactory
                                    >(IJupyterSessionManagerFactory);
                                    const sessionManager = await sessionManagerFactory.create(connection);
                                    const kernelInterpreter = await this.kernelSelector.selectLocalKernel(
                                        undefined,
                                        new StopWatch(),
                                        sessionManager,
                                        cancelToken,
                                        launchInfo.kernelSpec
                                    );
                                    if (Object.keys(kernelInterpreter).length > 0) {
                                        launchInfo.interpreter = kernelInterpreter.interpreter;
                                        launchInfo.kernelSpec =
                                            kernelInterpreter.kernelSpec || kernelInterpreter.kernelModel;
                                        continue;
                                    }
                                }
                            }
                            throw ex;
                        }
                    }

                    sendTelemetryEvent(
                        isLocalConnection ? Telemetry.ConnectLocalJupyter : Telemetry.ConnectRemoteJupyter
                    );
                    return result;
                } catch (err) {
                    // Cleanup after ourselves. server may be running partially.
                    if (result) {
                        traceInfo(`Killing server because of error ${err}`);
                        await result.dispose();
                    }
                    if (err instanceof JupyterWaitForIdleError && tryCount < maxTries) {
                        // Special case. This sometimes happens where jupyter doesn't ever connect. Cleanup after
                        // ourselves and propagate the failure outwards.
                        traceInfo('Retry because of wait for idle problem.');
                        sendTelemetryEvent(Telemetry.SessionIdleTimeout);

                        // Close existing connection.
                        connection?.dispose();
                        tryCount += 1;
                    } else if (connection) {
                        kernelSpecCancelSource.cancel();

                        // Something else went wrong
                        if (!isLocalConnection) {
                            sendTelemetryEvent(Telemetry.ConnectRemoteFailedJupyter);

                            // Check for the self signed certs error specifically
                            if (err.message.indexOf('reason: self signed certificate') >= 0) {
                                sendTelemetryEvent(Telemetry.ConnectRemoteSelfCertFailedJupyter);
                                throw new JupyterSelfCertsError(connection.baseUrl);
                            } else {
                                throw new Error(
                                    localize.DataScience.jupyterNotebookRemoteConnectFailed().format(
                                        connection.baseUrl,
                                        err
                                    )
                                );
                            }
                        } else {
                            sendTelemetryEvent(Telemetry.ConnectFailedJupyter);
                            throw new Error(
                                localize.DataScience.jupyterNotebookConnectFailed().format(connection.baseUrl, err)
                            );
                        }
                    } else {
                        kernelSpecCancelSource.cancel();
                        throw err;
                    }
                }
            }

            // If we're here, then starting jupyter timeout.
            // Kill any existing connections.
            connection?.dispose();
            sendTelemetryEvent(Telemetry.JupyterStartTimeout, stopWatch.elapsedTime, {
                timeout: stopWatch.elapsedTime
            });
            if (allowUI) {
                this.appShell
                    .showErrorMessage(localize.DataScience.jupyterStartTimedout(), localize.Common.openOutputPanel())
                    .then(selection => {
                        if (selection === localize.Common.openOutputPanel()) {
                            this.jupyterOutputChannel.show();
                        }
                    }, noop);
            }
        }, cancelToken);
    }

    public async spawnNotebook(file: string): Promise<void> {
        return this.jupyterInterpreterService.openNotebook(file);
    }

    public async importNotebook(file: string, template: string | undefined): Promise<string> {
        return this.jupyterInterpreterService.exportNotebookToPython(file, template);
    }

    public getServer(_options?: INotebookServerOptions): Promise<INotebookServer | undefined> {
        // This is cached at the host or guest level
        return Promise.resolve(undefined);
    }

    private async verifyZMQ() {
        if (this.zmqError) {
            throw this.zmqError;
        }
        try {
            await import('zeromq');
            traceInfo(`ZMQ install verified.`);
        } catch (e) {
            traceError(`Exception while attempting zmq :`, e);
            sendTelemetryEvent(Telemetry.ZMQNotSupported);
            this.zmqError = new JupyterZMQBinariesNotFoundError(e.toString());
            throw this.zmqError;
        }
    }
    private async startOrConnect(
        options?: INotebookServerOptions,
        cancelToken?: CancellationToken
    ): Promise<IConnection> {
        // If our uri is undefined or if it's set to local launch we need to launch a server locally
        if (!options || !options.uri) {
            // First verify we have ZMQ installed correctly (this might change when we don't 'launch' servers anymore)
            await this.verifyZMQ();

            // If that works, then attempt to start the server
            traceInfo(`Launching ${options ? options.purpose : 'unknown type of'} server`);
            const useDefaultConfig = options && options.useDefaultConfig ? true : false;
            const connection = await this.startNotebookServer(
                useDefaultConfig,
                this.configuration.getSettings(undefined).datascience.jupyterCommandLineArguments,
                cancelToken
            );
            if (connection) {
                return connection;
            } else {
                // Throw a cancellation error if we were canceled.
                Cancellation.throwIfCanceled(cancelToken);

                // Otherwise we can't connect
                throw new Error(localize.DataScience.jupyterNotebookFailure().format(''));
            }
        } else {
            // If we have a URI spec up a connection info for it
            return createRemoteConnectionInfo(options.uri, this.configuration.getSettings(undefined).datascience);
        }
    }

    // tslint:disable-next-line: max-func-body-length
    @captureTelemetry(Telemetry.StartJupyter)
    private async startNotebookServer(
        useDefaultConfig: boolean,
        customCommandLine: string[],
        cancelToken?: CancellationToken
    ): Promise<IConnection> {
        return this.notebookStarter.start(useDefaultConfig, customCommandLine, cancelToken);
    }
    private onSettingsChanged() {
        // Clear our usableJupyterInterpreter so that we recompute our values
        this.usablePythonInterpreter = undefined;
    }
}
=======
// Copyright (c) Microsoft Corporation. All rights reserved.
// Licensed under the MIT License.
'use strict';
import * as uuid from 'uuid/v4';
import { CancellationToken, CancellationTokenSource, Event, EventEmitter } from 'vscode';

import { IApplicationShell, ILiveShareApi, IWorkspaceService } from '../../common/application/types';
import { Cancellation } from '../../common/cancellation';
import { traceError, traceInfo } from '../../common/logger';
import { IConfigurationService, IDisposableRegistry, IOutputChannel } from '../../common/types';
import * as localize from '../../common/utils/localize';
import { noop } from '../../common/utils/misc';
import { StopWatch } from '../../common/utils/stopWatch';
import { IInterpreterService, PythonInterpreter } from '../../interpreter/contracts';
import { IServiceContainer } from '../../ioc/types';
import { captureTelemetry, sendTelemetryEvent } from '../../telemetry';
import { Commands, Telemetry } from '../constants';
import {
    IConnection,
    IJupyterExecution,
    IJupyterSessionManagerFactory,
    IJupyterSubCommandExecutionService,
    INotebookServer,
    INotebookServerLaunchInfo,
    INotebookServerOptions
} from '../types';
import { JupyterSelfCertsError } from './jupyterSelfCertsError';
import { JupyterSessionStartError } from './jupyterSession';
import { createRemoteConnectionInfo } from './jupyterUtils';
import { JupyterWaitForIdleError } from './jupyterWaitForIdleError';
import { KernelSelector, KernelSpecInterpreter } from './kernels/kernelSelector';
import { NotebookStarter } from './notebookStarter';

const LocalHosts = ['localhost', '127.0.0.1', '::1'];

export class JupyterExecutionBase implements IJupyterExecution {
    private usablePythonInterpreter: PythonInterpreter | undefined;
    private eventEmitter: EventEmitter<void> = new EventEmitter<void>();
    private startedEmitter: EventEmitter<INotebookServerOptions> = new EventEmitter<INotebookServerOptions>();
    private disposed: boolean = false;
    private readonly jupyterInterpreterService: IJupyterSubCommandExecutionService;

    constructor(
        _liveShare: ILiveShareApi,
        private readonly interpreterService: IInterpreterService,
        private readonly disposableRegistry: IDisposableRegistry,
        workspace: IWorkspaceService,
        private readonly configuration: IConfigurationService,
        private readonly kernelSelector: KernelSelector,
        private readonly notebookStarter: NotebookStarter,
        private readonly appShell: IApplicationShell,
        private readonly jupyterOutputChannel: IOutputChannel,
        private readonly serviceContainer: IServiceContainer
    ) {
        this.jupyterInterpreterService = serviceContainer.get<IJupyterSubCommandExecutionService>(
            IJupyterSubCommandExecutionService
        );
        this.disposableRegistry.push(this.interpreterService.onDidChangeInterpreter(() => this.onSettingsChanged()));
        this.disposableRegistry.push(this);

        if (workspace) {
            const disposable = workspace.onDidChangeConfiguration((e) => {
                if (e.affectsConfiguration('python.dataScience', undefined)) {
                    // When config changes happen, recreate our commands.
                    this.onSettingsChanged();
                }
            });
            this.disposableRegistry.push(disposable);
        }
    }

    public get sessionChanged(): Event<void> {
        return this.eventEmitter.event;
    }

    public get serverStarted(): Event<INotebookServerOptions> {
        return this.startedEmitter.event;
    }

    public dispose(): Promise<void> {
        this.disposed = true;
        return Promise.resolve();
    }

    public async refreshCommands(): Promise<void> {
        await this.jupyterInterpreterService.refreshCommands();
    }

    public isNotebookSupported(cancelToken?: CancellationToken): Promise<boolean> {
        // See if we can find the command notebook
        return this.jupyterInterpreterService.isNotebookSupported(cancelToken);
    }

    public async getNotebookError(): Promise<string> {
        return this.jupyterInterpreterService.getReasonForJupyterNotebookNotBeingSupported();
    }

    public async getUsableJupyterPython(cancelToken?: CancellationToken): Promise<PythonInterpreter | undefined> {
        // Only try to compute this once.
        if (!this.usablePythonInterpreter && !this.disposed) {
            this.usablePythonInterpreter = await Cancellation.race(
                () => this.jupyterInterpreterService.getSelectedInterpreter(cancelToken),
                cancelToken
            );
        }
        return this.usablePythonInterpreter;
    }

    public isImportSupported(cancelToken?: CancellationToken): Promise<boolean> {
        // See if we can find the command nbconvert
        return this.jupyterInterpreterService.isExportSupported(cancelToken);
    }

    public isSpawnSupported(cancelToken?: CancellationToken): Promise<boolean> {
        // Supported if we can run a notebook
        return this.isNotebookSupported(cancelToken);
    }

    //tslint:disable:cyclomatic-complexity max-func-body-length
    public connectToNotebookServer(
        options?: INotebookServerOptions,
        cancelToken?: CancellationToken
    ): Promise<INotebookServer | undefined> {
        // Return nothing if we cancel
        // tslint:disable-next-line: max-func-body-length
        return Cancellation.race(async () => {
            let result: INotebookServer | undefined;
            let connection: IConnection | undefined;
            let kernelSpecInterpreter: KernelSpecInterpreter | undefined;
            let kernelSpecInterpreterPromise: Promise<KernelSpecInterpreter> = Promise.resolve({});
            traceInfo(`Connecting to ${options ? options.purpose : 'unknown type of'} server`);
            const allowUI = !options || options.allowUI();
            const kernelSpecCancelSource = new CancellationTokenSource();
            if (cancelToken) {
                cancelToken.onCancellationRequested(() => {
                    kernelSpecCancelSource.cancel();
                });
            }
            const isLocalConnection = !options || !options.uri;

            if (isLocalConnection) {
                // Get hold of the kernelspec and corresponding (matching) interpreter that'll be used as the spec.
                // We can do this in parallel, while starting the server (faster).
                traceInfo(`Getting kernel specs for ${options ? options.purpose : 'unknown type of'} server`);
                kernelSpecInterpreterPromise = this.kernelSelector.getKernelForLocalConnection(
                    undefined,
                    undefined,
                    options?.metadata,
                    !allowUI,
                    kernelSpecCancelSource.token
                );
            }

            // Try to connect to our jupyter process. Check our setting for the number of tries
            let tryCount = 0;
            const maxTries = this.configuration.getSettings(undefined).datascience.jupyterLaunchRetries;
            const stopWatch = new StopWatch();
            while (tryCount < maxTries) {
                try {
                    // Start or connect to the process
                    [connection, kernelSpecInterpreter] = await Promise.all([
                        this.startOrConnect(options, cancelToken),
                        kernelSpecInterpreterPromise
                    ]);

                    if (!connection.localLaunch && LocalHosts.includes(connection.hostName.toLowerCase())) {
                        sendTelemetryEvent(Telemetry.ConnectRemoteJupyterViaLocalHost);
                    }
                    // Create a server tha  t we will then attempt to connect to.
                    result = this.serviceContainer.get<INotebookServer>(INotebookServer);

                    // In a remote non quest situation, figure out a kernel spec too.
                    if (!kernelSpecInterpreter.kernelSpec && connection && !options?.skipSearchingForKernel) {
                        const sessionManagerFactory = this.serviceContainer.get<IJupyterSessionManagerFactory>(
                            IJupyterSessionManagerFactory
                        );
                        const sessionManager = await sessionManagerFactory.create(connection);
                        kernelSpecInterpreter = await this.kernelSelector.getKernelForRemoteConnection(
                            undefined,
                            sessionManager,
                            options?.metadata,
                            cancelToken
                        );
                        await sessionManager.dispose();
                    }

                    // If no kernel and not going to pick one, exit early
                    if (!Object.keys(kernelSpecInterpreter) && !allowUI) {
                        return undefined;
                    }

                    // Populate the launch info that we are starting our server with
                    const launchInfo: INotebookServerLaunchInfo = {
                        connectionInfo: connection!,
                        interpreter: kernelSpecInterpreter.interpreter,
                        kernelSpec: kernelSpecInterpreter.kernelSpec,
                        workingDir: options ? options.workingDir : undefined,
                        uri: options ? options.uri : undefined,
                        purpose: options ? options.purpose : uuid()
                    };

                    // tslint:disable-next-line: no-constant-condition
                    while (true) {
                        try {
                            traceInfo(
                                `Connecting to process for ${options ? options.purpose : 'unknown type of'} server`
                            );
                            await result.connect(launchInfo, cancelToken);
                            traceInfo(
                                `Connection complete for ${options ? options.purpose : 'unknown type of'} server`
                            );
                            break;
                        } catch (ex) {
                            traceError('Failed to connect to server', ex);
                            if (ex instanceof JupyterSessionStartError && isLocalConnection && allowUI) {
                                // Keep retrying, until it works or user cancels.
                                // Sometimes if a bad kernel is selected, starting a session can fail.
                                // In such cases we need to let the user know about this and prompt them to select another kernel.
                                const message = localize.DataScience.sessionStartFailedWithKernel().format(
                                    launchInfo.kernelSpec?.display_name || launchInfo.kernelSpec?.name || '',
                                    Commands.ViewJupyterOutput
                                );
                                const selectKernel = localize.DataScience.selectDifferentKernel();
                                const cancel = localize.Common.cancel();
                                const selection = await this.appShell.showErrorMessage(message, selectKernel, cancel);
                                if (selection === selectKernel) {
                                    const sessionManagerFactory = this.serviceContainer.get<
                                        IJupyterSessionManagerFactory
                                    >(IJupyterSessionManagerFactory);
                                    const sessionManager = await sessionManagerFactory.create(connection);
                                    const kernelInterpreter = await this.kernelSelector.selectLocalKernel(
                                        undefined,
                                        new StopWatch(),
                                        sessionManager,
                                        cancelToken,
                                        launchInfo.kernelSpec
                                    );
                                    if (Object.keys(kernelInterpreter).length > 0) {
                                        launchInfo.interpreter = kernelInterpreter.interpreter;
                                        launchInfo.kernelSpec =
                                            kernelInterpreter.kernelSpec || kernelInterpreter.kernelModel;
                                        continue;
                                    }
                                }
                            }
                            throw ex;
                        }
                    }

                    sendTelemetryEvent(
                        isLocalConnection ? Telemetry.ConnectLocalJupyter : Telemetry.ConnectRemoteJupyter
                    );
                    return result;
                } catch (err) {
                    // Cleanup after ourselves. server may be running partially.
                    if (result) {
                        traceInfo(`Killing server because of error ${err}`);
                        await result.dispose();
                    }
                    if (err instanceof JupyterWaitForIdleError && tryCount < maxTries) {
                        // Special case. This sometimes happens where jupyter doesn't ever connect. Cleanup after
                        // ourselves and propagate the failure outwards.
                        traceInfo('Retry because of wait for idle problem.');
                        sendTelemetryEvent(Telemetry.SessionIdleTimeout);

                        // Close existing connection.
                        connection?.dispose();
                        tryCount += 1;
                    } else if (connection) {
                        kernelSpecCancelSource.cancel();

                        // Something else went wrong
                        if (!isLocalConnection) {
                            sendTelemetryEvent(Telemetry.ConnectRemoteFailedJupyter);

                            // Check for the self signed certs error specifically
                            if (err.message.indexOf('reason: self signed certificate') >= 0) {
                                sendTelemetryEvent(Telemetry.ConnectRemoteSelfCertFailedJupyter);
                                throw new JupyterSelfCertsError(connection.baseUrl);
                            } else {
                                throw new Error(
                                    localize.DataScience.jupyterNotebookRemoteConnectFailed().format(
                                        connection.baseUrl,
                                        err
                                    )
                                );
                            }
                        } else {
                            sendTelemetryEvent(Telemetry.ConnectFailedJupyter);
                            throw new Error(
                                localize.DataScience.jupyterNotebookConnectFailed().format(connection.baseUrl, err)
                            );
                        }
                    } else {
                        kernelSpecCancelSource.cancel();
                        throw err;
                    }
                }
            }

            // If we're here, then starting jupyter timeout.
            // Kill any existing connections.
            connection?.dispose();
            sendTelemetryEvent(Telemetry.JupyterStartTimeout, stopWatch.elapsedTime, {
                timeout: stopWatch.elapsedTime
            });
            if (allowUI) {
                this.appShell
                    .showErrorMessage(localize.DataScience.jupyterStartTimedout(), localize.Common.openOutputPanel())
                    .then((selection) => {
                        if (selection === localize.Common.openOutputPanel()) {
                            this.jupyterOutputChannel.show();
                        }
                    }, noop);
            }
        }, cancelToken);
    }

    public async spawnNotebook(file: string): Promise<void> {
        return this.jupyterInterpreterService.openNotebook(file);
    }

    public async importNotebook(file: string, template: string | undefined): Promise<string> {
        return this.jupyterInterpreterService.exportNotebookToPython(file, template);
    }

    public getServer(_options?: INotebookServerOptions): Promise<INotebookServer | undefined> {
        // This is cached at the host or guest level
        return Promise.resolve(undefined);
    }

    private async startOrConnect(
        options?: INotebookServerOptions,
        cancelToken?: CancellationToken
    ): Promise<IConnection> {
        // If our uri is undefined or if it's set to local launch we need to launch a server locally
        if (!options || !options.uri) {
            // If that works, then attempt to start the server
            traceInfo(`Launching ${options ? options.purpose : 'unknown type of'} server`);
            const useDefaultConfig = !options || options.skipUsingDefaultConfig ? false : true;
            const connection = await this.startNotebookServer(
                useDefaultConfig,
                this.configuration.getSettings(undefined).datascience.jupyterCommandLineArguments,
                cancelToken
            );
            if (connection) {
                return connection;
            } else {
                // Throw a cancellation error if we were canceled.
                Cancellation.throwIfCanceled(cancelToken);

                // Otherwise we can't connect
                throw new Error(localize.DataScience.jupyterNotebookFailure().format(''));
            }
        } else {
            // If we have a URI spec up a connection info for it
            return createRemoteConnectionInfo(options.uri, this.configuration.getSettings(undefined).datascience);
        }
    }

    // tslint:disable-next-line: max-func-body-length
    @captureTelemetry(Telemetry.StartJupyter)
    private async startNotebookServer(
        useDefaultConfig: boolean,
        customCommandLine: string[],
        cancelToken?: CancellationToken
    ): Promise<IConnection> {
        return this.notebookStarter.start(useDefaultConfig, customCommandLine, cancelToken);
    }
    private onSettingsChanged() {
        // Clear our usableJupyterInterpreter so that we recompute our values
        this.usablePythonInterpreter = undefined;
    }
}
>>>>>>> f0691a73
<|MERGE_RESOLUTION|>--- conflicted
+++ resolved
@@ -1,771 +1,374 @@
-<<<<<<< HEAD
-// Copyright (c) Microsoft Corporation. All rights reserved.
-// Licensed under the MIT License.
-'use strict';
-import * as uuid from 'uuid/v4';
-import { CancellationToken, CancellationTokenSource, Event, EventEmitter } from 'vscode';
-
-import { IApplicationShell, ILiveShareApi, IWorkspaceService } from '../../common/application/types';
-import { Cancellation } from '../../common/cancellation';
-import { traceError, traceInfo } from '../../common/logger';
-import { IConfigurationService, IDisposableRegistry, IOutputChannel } from '../../common/types';
-import * as localize from '../../common/utils/localize';
-import { noop } from '../../common/utils/misc';
-import { StopWatch } from '../../common/utils/stopWatch';
-import { IInterpreterService, PythonInterpreter } from '../../interpreter/contracts';
-import { IServiceContainer } from '../../ioc/types';
-import { captureTelemetry, sendTelemetryEvent } from '../../telemetry';
-import { JupyterSessionStartError } from '../baseJupyterSession';
-import { Commands, Telemetry } from '../constants';
-import {
-    IConnection,
-    IJupyterExecution,
-    IJupyterSessionManagerFactory,
-    IJupyterSubCommandExecutionService,
-    INotebookServer,
-    INotebookServerLaunchInfo,
-    INotebookServerOptions
-} from '../types';
-import { JupyterSelfCertsError } from './jupyterSelfCertsError';
-import { createRemoteConnectionInfo } from './jupyterUtils';
-import { JupyterWaitForIdleError } from './jupyterWaitForIdleError';
-import { JupyterZMQBinariesNotFoundError } from './jupyterZMQBinariesNotFoundError';
-import { KernelSelector, KernelSpecInterpreter } from './kernels/kernelSelector';
-import { NotebookStarter } from './notebookStarter';
-
-const LocalHosts = ['localhost', '127.0.0.1', '::1'];
-
-export class JupyterExecutionBase implements IJupyterExecution {
-    private usablePythonInterpreter: PythonInterpreter | undefined;
-    private eventEmitter: EventEmitter<void> = new EventEmitter<void>();
-    private startedEmitter: EventEmitter<INotebookServerOptions> = new EventEmitter<INotebookServerOptions>();
-    private disposed: boolean = false;
-    private readonly jupyterInterpreterService: IJupyterSubCommandExecutionService;
-    private zmqError: Error | undefined;
-
-    constructor(
-        _liveShare: ILiveShareApi,
-        private readonly interpreterService: IInterpreterService,
-        private readonly disposableRegistry: IDisposableRegistry,
-        workspace: IWorkspaceService,
-        private readonly configuration: IConfigurationService,
-        private readonly kernelSelector: KernelSelector,
-        private readonly notebookStarter: NotebookStarter,
-        private readonly appShell: IApplicationShell,
-        private readonly jupyterOutputChannel: IOutputChannel,
-        private readonly serviceContainer: IServiceContainer
-    ) {
-        this.jupyterInterpreterService = serviceContainer.get<IJupyterSubCommandExecutionService>(
-            IJupyterSubCommandExecutionService
-        );
-        this.disposableRegistry.push(this.interpreterService.onDidChangeInterpreter(() => this.onSettingsChanged()));
-        this.disposableRegistry.push(this);
-
-        if (workspace) {
-            const disposable = workspace.onDidChangeConfiguration(e => {
-                if (e.affectsConfiguration('python.dataScience', undefined)) {
-                    // When config changes happen, recreate our commands.
-                    this.onSettingsChanged();
-                }
-            });
-            this.disposableRegistry.push(disposable);
-        }
-    }
-
-    public get sessionChanged(): Event<void> {
-        return this.eventEmitter.event;
-    }
-
-    public get serverStarted(): Event<INotebookServerOptions> {
-        return this.startedEmitter.event;
-    }
-
-    public dispose(): Promise<void> {
-        this.disposed = true;
-        return Promise.resolve();
-    }
-
-    public async refreshCommands(): Promise<void> {
-        await this.jupyterInterpreterService.refreshCommands();
-    }
-
-    public isNotebookSupported(cancelToken?: CancellationToken): Promise<boolean> {
-        // See if we can find the command notebook
-        return this.jupyterInterpreterService.isNotebookSupported(cancelToken);
-    }
-
-    public async getNotebookError(): Promise<string> {
-        return this.jupyterInterpreterService.getReasonForJupyterNotebookNotBeingSupported();
-    }
-
-    public async getUsableJupyterPython(cancelToken?: CancellationToken): Promise<PythonInterpreter | undefined> {
-        // Only try to compute this once.
-        if (!this.usablePythonInterpreter && !this.disposed) {
-            this.usablePythonInterpreter = await Cancellation.race(
-                () => this.jupyterInterpreterService.getSelectedInterpreter(cancelToken),
-                cancelToken
-            );
-        }
-        return this.usablePythonInterpreter;
-    }
-
-    public isImportSupported(cancelToken?: CancellationToken): Promise<boolean> {
-        // See if we can find the command nbconvert
-        return this.jupyterInterpreterService.isExportSupported(cancelToken);
-    }
-
-    public isSpawnSupported(cancelToken?: CancellationToken): Promise<boolean> {
-        // Supported if we can run a notebook
-        return this.isNotebookSupported(cancelToken);
-    }
-
-    //tslint:disable:cyclomatic-complexity max-func-body-length
-    public connectToNotebookServer(
-        options?: INotebookServerOptions,
-        cancelToken?: CancellationToken
-    ): Promise<INotebookServer | undefined> {
-        // Return nothing if we cancel
-        // tslint:disable-next-line: max-func-body-length
-        return Cancellation.race(async () => {
-            let result: INotebookServer | undefined;
-            let connection: IConnection | undefined;
-            let kernelSpecInterpreter: KernelSpecInterpreter | undefined;
-            let kernelSpecInterpreterPromise: Promise<KernelSpecInterpreter> = Promise.resolve({});
-            traceInfo(`Connecting to ${options ? options.purpose : 'unknown type of'} server`);
-            const allowUI = !options || !options.disableUI;
-            const kernelSpecCancelSource = new CancellationTokenSource();
-            if (cancelToken) {
-                cancelToken.onCancellationRequested(() => {
-                    kernelSpecCancelSource.cancel();
-                });
-            }
-            const isLocalConnection = !options || !options.uri;
-
-            if (isLocalConnection) {
-                // Get hold of the kernelspec and corresponding (matching) interpreter that'll be used as the spec.
-                // We can do this in parallel, while starting the server (faster).
-                traceInfo(`Getting kernel specs for ${options ? options.purpose : 'unknown type of'} server`);
-                kernelSpecInterpreterPromise = this.kernelSelector.getKernelForLocalConnection(
-                    undefined,
-                    undefined,
-                    options?.metadata,
-                    !allowUI,
-                    kernelSpecCancelSource.token
-                );
-            }
-
-            // Try to connect to our jupyter process. Check our setting for the number of tries
-            let tryCount = 0;
-            const maxTries = this.configuration.getSettings(undefined).datascience.jupyterLaunchRetries;
-            const stopWatch = new StopWatch();
-            while (tryCount < maxTries) {
-                try {
-                    // Start or connect to the process
-                    [connection, kernelSpecInterpreter] = await Promise.all([
-                        this.startOrConnect(options, cancelToken),
-                        kernelSpecInterpreterPromise
-                    ]);
-
-                    if (!connection.localLaunch && LocalHosts.includes(connection.hostName.toLowerCase())) {
-                        sendTelemetryEvent(Telemetry.ConnectRemoteJupyterViaLocalHost);
-                    }
-                    // Create a server tha  t we will then attempt to connect to.
-                    result = this.serviceContainer.get<INotebookServer>(INotebookServer);
-
-                    // In a remote non quest situation, figure out a kernel spec too.
-                    if (!kernelSpecInterpreter.kernelSpec && connection && !options?.skipSearchingForKernel) {
-                        const sessionManagerFactory = this.serviceContainer.get<IJupyterSessionManagerFactory>(
-                            IJupyterSessionManagerFactory
-                        );
-                        const sessionManager = await sessionManagerFactory.create(connection);
-                        kernelSpecInterpreter = await this.kernelSelector.getKernelForRemoteConnection(
-                            undefined,
-                            sessionManager,
-                            options?.metadata,
-                            cancelToken
-                        );
-                        await sessionManager.dispose();
-                    }
-
-                    // If no kernel and not going to pick one, exit early
-                    if (!Object.keys(kernelSpecInterpreter) && !allowUI) {
-                        return undefined;
-                    }
-
-                    // Populate the launch info that we are starting our server with
-                    const launchInfo: INotebookServerLaunchInfo = {
-                        connectionInfo: connection!,
-                        interpreter: kernelSpecInterpreter.interpreter,
-                        kernelSpec: kernelSpecInterpreter.kernelSpec,
-                        workingDir: options ? options.workingDir : undefined,
-                        uri: options ? options.uri : undefined,
-                        purpose: options ? options.purpose : uuid(),
-                        enableDebugging: options ? options.enableDebugging : false
-                    };
-
-                    // tslint:disable-next-line: no-constant-condition
-                    while (true) {
-                        try {
-                            traceInfo(
-                                `Connecting to process for ${options ? options.purpose : 'unknown type of'} server`
-                            );
-                            await result.connect(launchInfo, cancelToken);
-                            traceInfo(
-                                `Connection complete for ${options ? options.purpose : 'unknown type of'} server`
-                            );
-                            break;
-                        } catch (ex) {
-                            traceError('Failed to connect to server', ex);
-                            if (ex instanceof JupyterSessionStartError && isLocalConnection && allowUI) {
-                                // Keep retrying, until it works or user cancels.
-                                // Sometimes if a bad kernel is selected, starting a session can fail.
-                                // In such cases we need to let the user know about this and prompt them to select another kernel.
-                                const message = localize.DataScience.sessionStartFailedWithKernel().format(
-                                    launchInfo.kernelSpec?.display_name || launchInfo.kernelSpec?.name || '',
-                                    Commands.ViewJupyterOutput
-                                );
-                                const selectKernel = localize.DataScience.selectDifferentKernel();
-                                const cancel = localize.Common.cancel();
-                                const selection = await this.appShell.showErrorMessage(message, selectKernel, cancel);
-                                if (selection === selectKernel) {
-                                    const sessionManagerFactory = this.serviceContainer.get<
-                                        IJupyterSessionManagerFactory
-                                    >(IJupyterSessionManagerFactory);
-                                    const sessionManager = await sessionManagerFactory.create(connection);
-                                    const kernelInterpreter = await this.kernelSelector.selectLocalKernel(
-                                        undefined,
-                                        new StopWatch(),
-                                        sessionManager,
-                                        cancelToken,
-                                        launchInfo.kernelSpec
-                                    );
-                                    if (Object.keys(kernelInterpreter).length > 0) {
-                                        launchInfo.interpreter = kernelInterpreter.interpreter;
-                                        launchInfo.kernelSpec =
-                                            kernelInterpreter.kernelSpec || kernelInterpreter.kernelModel;
-                                        continue;
-                                    }
-                                }
-                            }
-                            throw ex;
-                        }
-                    }
-
-                    sendTelemetryEvent(
-                        isLocalConnection ? Telemetry.ConnectLocalJupyter : Telemetry.ConnectRemoteJupyter
-                    );
-                    return result;
-                } catch (err) {
-                    // Cleanup after ourselves. server may be running partially.
-                    if (result) {
-                        traceInfo(`Killing server because of error ${err}`);
-                        await result.dispose();
-                    }
-                    if (err instanceof JupyterWaitForIdleError && tryCount < maxTries) {
-                        // Special case. This sometimes happens where jupyter doesn't ever connect. Cleanup after
-                        // ourselves and propagate the failure outwards.
-                        traceInfo('Retry because of wait for idle problem.');
-                        sendTelemetryEvent(Telemetry.SessionIdleTimeout);
-
-                        // Close existing connection.
-                        connection?.dispose();
-                        tryCount += 1;
-                    } else if (connection) {
-                        kernelSpecCancelSource.cancel();
-
-                        // Something else went wrong
-                        if (!isLocalConnection) {
-                            sendTelemetryEvent(Telemetry.ConnectRemoteFailedJupyter);
-
-                            // Check for the self signed certs error specifically
-                            if (err.message.indexOf('reason: self signed certificate') >= 0) {
-                                sendTelemetryEvent(Telemetry.ConnectRemoteSelfCertFailedJupyter);
-                                throw new JupyterSelfCertsError(connection.baseUrl);
-                            } else {
-                                throw new Error(
-                                    localize.DataScience.jupyterNotebookRemoteConnectFailed().format(
-                                        connection.baseUrl,
-                                        err
-                                    )
-                                );
-                            }
-                        } else {
-                            sendTelemetryEvent(Telemetry.ConnectFailedJupyter);
-                            throw new Error(
-                                localize.DataScience.jupyterNotebookConnectFailed().format(connection.baseUrl, err)
-                            );
-                        }
-                    } else {
-                        kernelSpecCancelSource.cancel();
-                        throw err;
-                    }
-                }
-            }
-
-            // If we're here, then starting jupyter timeout.
-            // Kill any existing connections.
-            connection?.dispose();
-            sendTelemetryEvent(Telemetry.JupyterStartTimeout, stopWatch.elapsedTime, {
-                timeout: stopWatch.elapsedTime
-            });
-            if (allowUI) {
-                this.appShell
-                    .showErrorMessage(localize.DataScience.jupyterStartTimedout(), localize.Common.openOutputPanel())
-                    .then(selection => {
-                        if (selection === localize.Common.openOutputPanel()) {
-                            this.jupyterOutputChannel.show();
-                        }
-                    }, noop);
-            }
-        }, cancelToken);
-    }
-
-    public async spawnNotebook(file: string): Promise<void> {
-        return this.jupyterInterpreterService.openNotebook(file);
-    }
-
-    public async importNotebook(file: string, template: string | undefined): Promise<string> {
-        return this.jupyterInterpreterService.exportNotebookToPython(file, template);
-    }
-
-    public getServer(_options?: INotebookServerOptions): Promise<INotebookServer | undefined> {
-        // This is cached at the host or guest level
-        return Promise.resolve(undefined);
-    }
-
-    private async verifyZMQ() {
-        if (this.zmqError) {
-            throw this.zmqError;
-        }
-        try {
-            await import('zeromq');
-            traceInfo(`ZMQ install verified.`);
-        } catch (e) {
-            traceError(`Exception while attempting zmq :`, e);
-            sendTelemetryEvent(Telemetry.ZMQNotSupported);
-            this.zmqError = new JupyterZMQBinariesNotFoundError(e.toString());
-            throw this.zmqError;
-        }
-    }
-    private async startOrConnect(
-        options?: INotebookServerOptions,
-        cancelToken?: CancellationToken
-    ): Promise<IConnection> {
-        // If our uri is undefined or if it's set to local launch we need to launch a server locally
-        if (!options || !options.uri) {
-            // First verify we have ZMQ installed correctly (this might change when we don't 'launch' servers anymore)
-            await this.verifyZMQ();
-
-            // If that works, then attempt to start the server
-            traceInfo(`Launching ${options ? options.purpose : 'unknown type of'} server`);
-            const useDefaultConfig = options && options.useDefaultConfig ? true : false;
-            const connection = await this.startNotebookServer(
-                useDefaultConfig,
-                this.configuration.getSettings(undefined).datascience.jupyterCommandLineArguments,
-                cancelToken
-            );
-            if (connection) {
-                return connection;
-            } else {
-                // Throw a cancellation error if we were canceled.
-                Cancellation.throwIfCanceled(cancelToken);
-
-                // Otherwise we can't connect
-                throw new Error(localize.DataScience.jupyterNotebookFailure().format(''));
-            }
-        } else {
-            // If we have a URI spec up a connection info for it
-            return createRemoteConnectionInfo(options.uri, this.configuration.getSettings(undefined).datascience);
-        }
-    }
-
-    // tslint:disable-next-line: max-func-body-length
-    @captureTelemetry(Telemetry.StartJupyter)
-    private async startNotebookServer(
-        useDefaultConfig: boolean,
-        customCommandLine: string[],
-        cancelToken?: CancellationToken
-    ): Promise<IConnection> {
-        return this.notebookStarter.start(useDefaultConfig, customCommandLine, cancelToken);
-    }
-    private onSettingsChanged() {
-        // Clear our usableJupyterInterpreter so that we recompute our values
-        this.usablePythonInterpreter = undefined;
-    }
-}
-=======
-// Copyright (c) Microsoft Corporation. All rights reserved.
-// Licensed under the MIT License.
-'use strict';
-import * as uuid from 'uuid/v4';
-import { CancellationToken, CancellationTokenSource, Event, EventEmitter } from 'vscode';
-
-import { IApplicationShell, ILiveShareApi, IWorkspaceService } from '../../common/application/types';
-import { Cancellation } from '../../common/cancellation';
-import { traceError, traceInfo } from '../../common/logger';
-import { IConfigurationService, IDisposableRegistry, IOutputChannel } from '../../common/types';
-import * as localize from '../../common/utils/localize';
-import { noop } from '../../common/utils/misc';
-import { StopWatch } from '../../common/utils/stopWatch';
-import { IInterpreterService, PythonInterpreter } from '../../interpreter/contracts';
-import { IServiceContainer } from '../../ioc/types';
-import { captureTelemetry, sendTelemetryEvent } from '../../telemetry';
-import { Commands, Telemetry } from '../constants';
-import {
-    IConnection,
-    IJupyterExecution,
-    IJupyterSessionManagerFactory,
-    IJupyterSubCommandExecutionService,
-    INotebookServer,
-    INotebookServerLaunchInfo,
-    INotebookServerOptions
-} from '../types';
-import { JupyterSelfCertsError } from './jupyterSelfCertsError';
-import { JupyterSessionStartError } from './jupyterSession';
-import { createRemoteConnectionInfo } from './jupyterUtils';
-import { JupyterWaitForIdleError } from './jupyterWaitForIdleError';
-import { KernelSelector, KernelSpecInterpreter } from './kernels/kernelSelector';
-import { NotebookStarter } from './notebookStarter';
-
-const LocalHosts = ['localhost', '127.0.0.1', '::1'];
-
-export class JupyterExecutionBase implements IJupyterExecution {
-    private usablePythonInterpreter: PythonInterpreter | undefined;
-    private eventEmitter: EventEmitter<void> = new EventEmitter<void>();
-    private startedEmitter: EventEmitter<INotebookServerOptions> = new EventEmitter<INotebookServerOptions>();
-    private disposed: boolean = false;
-    private readonly jupyterInterpreterService: IJupyterSubCommandExecutionService;
-
-    constructor(
-        _liveShare: ILiveShareApi,
-        private readonly interpreterService: IInterpreterService,
-        private readonly disposableRegistry: IDisposableRegistry,
-        workspace: IWorkspaceService,
-        private readonly configuration: IConfigurationService,
-        private readonly kernelSelector: KernelSelector,
-        private readonly notebookStarter: NotebookStarter,
-        private readonly appShell: IApplicationShell,
-        private readonly jupyterOutputChannel: IOutputChannel,
-        private readonly serviceContainer: IServiceContainer
-    ) {
-        this.jupyterInterpreterService = serviceContainer.get<IJupyterSubCommandExecutionService>(
-            IJupyterSubCommandExecutionService
-        );
-        this.disposableRegistry.push(this.interpreterService.onDidChangeInterpreter(() => this.onSettingsChanged()));
-        this.disposableRegistry.push(this);
-
-        if (workspace) {
-            const disposable = workspace.onDidChangeConfiguration((e) => {
-                if (e.affectsConfiguration('python.dataScience', undefined)) {
-                    // When config changes happen, recreate our commands.
-                    this.onSettingsChanged();
-                }
-            });
-            this.disposableRegistry.push(disposable);
-        }
-    }
-
-    public get sessionChanged(): Event<void> {
-        return this.eventEmitter.event;
-    }
-
-    public get serverStarted(): Event<INotebookServerOptions> {
-        return this.startedEmitter.event;
-    }
-
-    public dispose(): Promise<void> {
-        this.disposed = true;
-        return Promise.resolve();
-    }
-
-    public async refreshCommands(): Promise<void> {
-        await this.jupyterInterpreterService.refreshCommands();
-    }
-
-    public isNotebookSupported(cancelToken?: CancellationToken): Promise<boolean> {
-        // See if we can find the command notebook
-        return this.jupyterInterpreterService.isNotebookSupported(cancelToken);
-    }
-
-    public async getNotebookError(): Promise<string> {
-        return this.jupyterInterpreterService.getReasonForJupyterNotebookNotBeingSupported();
-    }
-
-    public async getUsableJupyterPython(cancelToken?: CancellationToken): Promise<PythonInterpreter | undefined> {
-        // Only try to compute this once.
-        if (!this.usablePythonInterpreter && !this.disposed) {
-            this.usablePythonInterpreter = await Cancellation.race(
-                () => this.jupyterInterpreterService.getSelectedInterpreter(cancelToken),
-                cancelToken
-            );
-        }
-        return this.usablePythonInterpreter;
-    }
-
-    public isImportSupported(cancelToken?: CancellationToken): Promise<boolean> {
-        // See if we can find the command nbconvert
-        return this.jupyterInterpreterService.isExportSupported(cancelToken);
-    }
-
-    public isSpawnSupported(cancelToken?: CancellationToken): Promise<boolean> {
-        // Supported if we can run a notebook
-        return this.isNotebookSupported(cancelToken);
-    }
-
-    //tslint:disable:cyclomatic-complexity max-func-body-length
-    public connectToNotebookServer(
-        options?: INotebookServerOptions,
-        cancelToken?: CancellationToken
-    ): Promise<INotebookServer | undefined> {
-        // Return nothing if we cancel
-        // tslint:disable-next-line: max-func-body-length
-        return Cancellation.race(async () => {
-            let result: INotebookServer | undefined;
-            let connection: IConnection | undefined;
-            let kernelSpecInterpreter: KernelSpecInterpreter | undefined;
-            let kernelSpecInterpreterPromise: Promise<KernelSpecInterpreter> = Promise.resolve({});
-            traceInfo(`Connecting to ${options ? options.purpose : 'unknown type of'} server`);
-            const allowUI = !options || options.allowUI();
-            const kernelSpecCancelSource = new CancellationTokenSource();
-            if (cancelToken) {
-                cancelToken.onCancellationRequested(() => {
-                    kernelSpecCancelSource.cancel();
-                });
-            }
-            const isLocalConnection = !options || !options.uri;
-
-            if (isLocalConnection) {
-                // Get hold of the kernelspec and corresponding (matching) interpreter that'll be used as the spec.
-                // We can do this in parallel, while starting the server (faster).
-                traceInfo(`Getting kernel specs for ${options ? options.purpose : 'unknown type of'} server`);
-                kernelSpecInterpreterPromise = this.kernelSelector.getKernelForLocalConnection(
-                    undefined,
-                    undefined,
-                    options?.metadata,
-                    !allowUI,
-                    kernelSpecCancelSource.token
-                );
-            }
-
-            // Try to connect to our jupyter process. Check our setting for the number of tries
-            let tryCount = 0;
-            const maxTries = this.configuration.getSettings(undefined).datascience.jupyterLaunchRetries;
-            const stopWatch = new StopWatch();
-            while (tryCount < maxTries) {
-                try {
-                    // Start or connect to the process
-                    [connection, kernelSpecInterpreter] = await Promise.all([
-                        this.startOrConnect(options, cancelToken),
-                        kernelSpecInterpreterPromise
-                    ]);
-
-                    if (!connection.localLaunch && LocalHosts.includes(connection.hostName.toLowerCase())) {
-                        sendTelemetryEvent(Telemetry.ConnectRemoteJupyterViaLocalHost);
-                    }
-                    // Create a server tha  t we will then attempt to connect to.
-                    result = this.serviceContainer.get<INotebookServer>(INotebookServer);
-
-                    // In a remote non quest situation, figure out a kernel spec too.
-                    if (!kernelSpecInterpreter.kernelSpec && connection && !options?.skipSearchingForKernel) {
-                        const sessionManagerFactory = this.serviceContainer.get<IJupyterSessionManagerFactory>(
-                            IJupyterSessionManagerFactory
-                        );
-                        const sessionManager = await sessionManagerFactory.create(connection);
-                        kernelSpecInterpreter = await this.kernelSelector.getKernelForRemoteConnection(
-                            undefined,
-                            sessionManager,
-                            options?.metadata,
-                            cancelToken
-                        );
-                        await sessionManager.dispose();
-                    }
-
-                    // If no kernel and not going to pick one, exit early
-                    if (!Object.keys(kernelSpecInterpreter) && !allowUI) {
-                        return undefined;
-                    }
-
-                    // Populate the launch info that we are starting our server with
-                    const launchInfo: INotebookServerLaunchInfo = {
-                        connectionInfo: connection!,
-                        interpreter: kernelSpecInterpreter.interpreter,
-                        kernelSpec: kernelSpecInterpreter.kernelSpec,
-                        workingDir: options ? options.workingDir : undefined,
-                        uri: options ? options.uri : undefined,
-                        purpose: options ? options.purpose : uuid()
-                    };
-
-                    // tslint:disable-next-line: no-constant-condition
-                    while (true) {
-                        try {
-                            traceInfo(
-                                `Connecting to process for ${options ? options.purpose : 'unknown type of'} server`
-                            );
-                            await result.connect(launchInfo, cancelToken);
-                            traceInfo(
-                                `Connection complete for ${options ? options.purpose : 'unknown type of'} server`
-                            );
-                            break;
-                        } catch (ex) {
-                            traceError('Failed to connect to server', ex);
-                            if (ex instanceof JupyterSessionStartError && isLocalConnection && allowUI) {
-                                // Keep retrying, until it works or user cancels.
-                                // Sometimes if a bad kernel is selected, starting a session can fail.
-                                // In such cases we need to let the user know about this and prompt them to select another kernel.
-                                const message = localize.DataScience.sessionStartFailedWithKernel().format(
-                                    launchInfo.kernelSpec?.display_name || launchInfo.kernelSpec?.name || '',
-                                    Commands.ViewJupyterOutput
-                                );
-                                const selectKernel = localize.DataScience.selectDifferentKernel();
-                                const cancel = localize.Common.cancel();
-                                const selection = await this.appShell.showErrorMessage(message, selectKernel, cancel);
-                                if (selection === selectKernel) {
-                                    const sessionManagerFactory = this.serviceContainer.get<
-                                        IJupyterSessionManagerFactory
-                                    >(IJupyterSessionManagerFactory);
-                                    const sessionManager = await sessionManagerFactory.create(connection);
-                                    const kernelInterpreter = await this.kernelSelector.selectLocalKernel(
-                                        undefined,
-                                        new StopWatch(),
-                                        sessionManager,
-                                        cancelToken,
-                                        launchInfo.kernelSpec
-                                    );
-                                    if (Object.keys(kernelInterpreter).length > 0) {
-                                        launchInfo.interpreter = kernelInterpreter.interpreter;
-                                        launchInfo.kernelSpec =
-                                            kernelInterpreter.kernelSpec || kernelInterpreter.kernelModel;
-                                        continue;
-                                    }
-                                }
-                            }
-                            throw ex;
-                        }
-                    }
-
-                    sendTelemetryEvent(
-                        isLocalConnection ? Telemetry.ConnectLocalJupyter : Telemetry.ConnectRemoteJupyter
-                    );
-                    return result;
-                } catch (err) {
-                    // Cleanup after ourselves. server may be running partially.
-                    if (result) {
-                        traceInfo(`Killing server because of error ${err}`);
-                        await result.dispose();
-                    }
-                    if (err instanceof JupyterWaitForIdleError && tryCount < maxTries) {
-                        // Special case. This sometimes happens where jupyter doesn't ever connect. Cleanup after
-                        // ourselves and propagate the failure outwards.
-                        traceInfo('Retry because of wait for idle problem.');
-                        sendTelemetryEvent(Telemetry.SessionIdleTimeout);
-
-                        // Close existing connection.
-                        connection?.dispose();
-                        tryCount += 1;
-                    } else if (connection) {
-                        kernelSpecCancelSource.cancel();
-
-                        // Something else went wrong
-                        if (!isLocalConnection) {
-                            sendTelemetryEvent(Telemetry.ConnectRemoteFailedJupyter);
-
-                            // Check for the self signed certs error specifically
-                            if (err.message.indexOf('reason: self signed certificate') >= 0) {
-                                sendTelemetryEvent(Telemetry.ConnectRemoteSelfCertFailedJupyter);
-                                throw new JupyterSelfCertsError(connection.baseUrl);
-                            } else {
-                                throw new Error(
-                                    localize.DataScience.jupyterNotebookRemoteConnectFailed().format(
-                                        connection.baseUrl,
-                                        err
-                                    )
-                                );
-                            }
-                        } else {
-                            sendTelemetryEvent(Telemetry.ConnectFailedJupyter);
-                            throw new Error(
-                                localize.DataScience.jupyterNotebookConnectFailed().format(connection.baseUrl, err)
-                            );
-                        }
-                    } else {
-                        kernelSpecCancelSource.cancel();
-                        throw err;
-                    }
-                }
-            }
-
-            // If we're here, then starting jupyter timeout.
-            // Kill any existing connections.
-            connection?.dispose();
-            sendTelemetryEvent(Telemetry.JupyterStartTimeout, stopWatch.elapsedTime, {
-                timeout: stopWatch.elapsedTime
-            });
-            if (allowUI) {
-                this.appShell
-                    .showErrorMessage(localize.DataScience.jupyterStartTimedout(), localize.Common.openOutputPanel())
-                    .then((selection) => {
-                        if (selection === localize.Common.openOutputPanel()) {
-                            this.jupyterOutputChannel.show();
-                        }
-                    }, noop);
-            }
-        }, cancelToken);
-    }
-
-    public async spawnNotebook(file: string): Promise<void> {
-        return this.jupyterInterpreterService.openNotebook(file);
-    }
-
-    public async importNotebook(file: string, template: string | undefined): Promise<string> {
-        return this.jupyterInterpreterService.exportNotebookToPython(file, template);
-    }
-
-    public getServer(_options?: INotebookServerOptions): Promise<INotebookServer | undefined> {
-        // This is cached at the host or guest level
-        return Promise.resolve(undefined);
-    }
-
-    private async startOrConnect(
-        options?: INotebookServerOptions,
-        cancelToken?: CancellationToken
-    ): Promise<IConnection> {
-        // If our uri is undefined or if it's set to local launch we need to launch a server locally
-        if (!options || !options.uri) {
-            // If that works, then attempt to start the server
-            traceInfo(`Launching ${options ? options.purpose : 'unknown type of'} server`);
-            const useDefaultConfig = !options || options.skipUsingDefaultConfig ? false : true;
-            const connection = await this.startNotebookServer(
-                useDefaultConfig,
-                this.configuration.getSettings(undefined).datascience.jupyterCommandLineArguments,
-                cancelToken
-            );
-            if (connection) {
-                return connection;
-            } else {
-                // Throw a cancellation error if we were canceled.
-                Cancellation.throwIfCanceled(cancelToken);
-
-                // Otherwise we can't connect
-                throw new Error(localize.DataScience.jupyterNotebookFailure().format(''));
-            }
-        } else {
-            // If we have a URI spec up a connection info for it
-            return createRemoteConnectionInfo(options.uri, this.configuration.getSettings(undefined).datascience);
-        }
-    }
-
-    // tslint:disable-next-line: max-func-body-length
-    @captureTelemetry(Telemetry.StartJupyter)
-    private async startNotebookServer(
-        useDefaultConfig: boolean,
-        customCommandLine: string[],
-        cancelToken?: CancellationToken
-    ): Promise<IConnection> {
-        return this.notebookStarter.start(useDefaultConfig, customCommandLine, cancelToken);
-    }
-    private onSettingsChanged() {
-        // Clear our usableJupyterInterpreter so that we recompute our values
-        this.usablePythonInterpreter = undefined;
-    }
-}
->>>>>>> f0691a73
+// Copyright (c) Microsoft Corporation. All rights reserved.
+// Licensed under the MIT License.
+'use strict';
+import * as uuid from 'uuid/v4';
+import { CancellationToken, CancellationTokenSource, Event, EventEmitter } from 'vscode';
+
+import { IApplicationShell, ILiveShareApi, IWorkspaceService } from '../../common/application/types';
+import { Cancellation } from '../../common/cancellation';
+import { traceError, traceInfo } from '../../common/logger';
+import { IConfigurationService, IDisposableRegistry, IOutputChannel } from '../../common/types';
+import * as localize from '../../common/utils/localize';
+import { noop } from '../../common/utils/misc';
+import { StopWatch } from '../../common/utils/stopWatch';
+import { IInterpreterService, PythonInterpreter } from '../../interpreter/contracts';
+import { IServiceContainer } from '../../ioc/types';
+import { captureTelemetry, sendTelemetryEvent } from '../../telemetry';
+import { JupyterSessionStartError } from '../baseJupyterSession';
+import { Commands, Telemetry } from '../constants';
+import {
+    IConnection,
+    IJupyterExecution,
+    IJupyterSessionManagerFactory,
+    IJupyterSubCommandExecutionService,
+    INotebookServer,
+    INotebookServerLaunchInfo,
+    INotebookServerOptions
+} from '../types';
+import { JupyterSelfCertsError } from './jupyterSelfCertsError';
+import { createRemoteConnectionInfo } from './jupyterUtils';
+import { JupyterWaitForIdleError } from './jupyterWaitForIdleError';
+import { KernelSelector, KernelSpecInterpreter } from './kernels/kernelSelector';
+import { NotebookStarter } from './notebookStarter';
+
+const LocalHosts = ['localhost', '127.0.0.1', '::1'];
+
+export class JupyterExecutionBase implements IJupyterExecution {
+    private usablePythonInterpreter: PythonInterpreter | undefined;
+    private eventEmitter: EventEmitter<void> = new EventEmitter<void>();
+    private startedEmitter: EventEmitter<INotebookServerOptions> = new EventEmitter<INotebookServerOptions>();
+    private disposed: boolean = false;
+    private readonly jupyterInterpreterService: IJupyterSubCommandExecutionService;
+
+    constructor(
+        _liveShare: ILiveShareApi,
+        private readonly interpreterService: IInterpreterService,
+        private readonly disposableRegistry: IDisposableRegistry,
+        workspace: IWorkspaceService,
+        private readonly configuration: IConfigurationService,
+        private readonly kernelSelector: KernelSelector,
+        private readonly notebookStarter: NotebookStarter,
+        private readonly appShell: IApplicationShell,
+        private readonly jupyterOutputChannel: IOutputChannel,
+        private readonly serviceContainer: IServiceContainer
+    ) {
+        this.jupyterInterpreterService = serviceContainer.get<IJupyterSubCommandExecutionService>(
+            IJupyterSubCommandExecutionService
+        );
+        this.disposableRegistry.push(this.interpreterService.onDidChangeInterpreter(() => this.onSettingsChanged()));
+        this.disposableRegistry.push(this);
+
+        if (workspace) {
+            const disposable = workspace.onDidChangeConfiguration(e => {
+                if (e.affectsConfiguration('python.dataScience', undefined)) {
+                    // When config changes happen, recreate our commands.
+                    this.onSettingsChanged();
+                }
+            });
+            this.disposableRegistry.push(disposable);
+        }
+    }
+
+    public get sessionChanged(): Event<void> {
+        return this.eventEmitter.event;
+    }
+
+    public get serverStarted(): Event<INotebookServerOptions> {
+        return this.startedEmitter.event;
+    }
+
+    public dispose(): Promise<void> {
+        this.disposed = true;
+        return Promise.resolve();
+    }
+
+    public async refreshCommands(): Promise<void> {
+        await this.jupyterInterpreterService.refreshCommands();
+    }
+
+    public isNotebookSupported(cancelToken?: CancellationToken): Promise<boolean> {
+        // See if we can find the command notebook
+        return this.jupyterInterpreterService.isNotebookSupported(cancelToken);
+    }
+
+    public async getNotebookError(): Promise<string> {
+        return this.jupyterInterpreterService.getReasonForJupyterNotebookNotBeingSupported();
+    }
+
+    public async getUsableJupyterPython(cancelToken?: CancellationToken): Promise<PythonInterpreter | undefined> {
+        // Only try to compute this once.
+        if (!this.usablePythonInterpreter && !this.disposed) {
+            this.usablePythonInterpreter = await Cancellation.race(
+                () => this.jupyterInterpreterService.getSelectedInterpreter(cancelToken),
+                cancelToken
+            );
+        }
+        return this.usablePythonInterpreter;
+    }
+
+    public isImportSupported(cancelToken?: CancellationToken): Promise<boolean> {
+        // See if we can find the command nbconvert
+        return this.jupyterInterpreterService.isExportSupported(cancelToken);
+    }
+
+    public isSpawnSupported(cancelToken?: CancellationToken): Promise<boolean> {
+        // Supported if we can run a notebook
+        return this.isNotebookSupported(cancelToken);
+    }
+
+    //tslint:disable:cyclomatic-complexity max-func-body-length
+    public connectToNotebookServer(
+        options?: INotebookServerOptions,
+        cancelToken?: CancellationToken
+    ): Promise<INotebookServer | undefined> {
+        // Return nothing if we cancel
+        // tslint:disable-next-line: max-func-body-length
+        return Cancellation.race(async () => {
+            let result: INotebookServer | undefined;
+            let connection: IConnection | undefined;
+            let kernelSpecInterpreter: KernelSpecInterpreter | undefined;
+            let kernelSpecInterpreterPromise: Promise<KernelSpecInterpreter> = Promise.resolve({});
+            traceInfo(`Connecting to ${options ? options.purpose : 'unknown type of'} server`);
+            const allowUI = !options || options.allowUI();
+            const kernelSpecCancelSource = new CancellationTokenSource();
+            if (cancelToken) {
+                cancelToken.onCancellationRequested(() => {
+                    kernelSpecCancelSource.cancel();
+                });
+            }
+            const isLocalConnection = !options || !options.uri;
+
+            if (isLocalConnection) {
+                // Get hold of the kernelspec and corresponding (matching) interpreter that'll be used as the spec.
+                // We can do this in parallel, while starting the server (faster).
+                traceInfo(`Getting kernel specs for ${options ? options.purpose : 'unknown type of'} server`);
+                kernelSpecInterpreterPromise = this.kernelSelector.getKernelForLocalConnection(
+                    undefined,
+                    undefined,
+                    options?.metadata,
+                    !allowUI,
+                    kernelSpecCancelSource.token
+                );
+            }
+
+            // Try to connect to our jupyter process. Check our setting for the number of tries
+            let tryCount = 0;
+            const maxTries = this.configuration.getSettings(undefined).datascience.jupyterLaunchRetries;
+            const stopWatch = new StopWatch();
+            while (tryCount < maxTries) {
+                try {
+                    // Start or connect to the process
+                    [connection, kernelSpecInterpreter] = await Promise.all([
+                        this.startOrConnect(options, cancelToken),
+                        kernelSpecInterpreterPromise
+                    ]);
+
+                    if (!connection.localLaunch && LocalHosts.includes(connection.hostName.toLowerCase())) {
+                        sendTelemetryEvent(Telemetry.ConnectRemoteJupyterViaLocalHost);
+                    }
+                    // Create a server tha  t we will then attempt to connect to.
+                    result = this.serviceContainer.get<INotebookServer>(INotebookServer);
+
+                    // In a remote non quest situation, figure out a kernel spec too.
+                    if (!kernelSpecInterpreter.kernelSpec && connection && !options?.skipSearchingForKernel) {
+                        const sessionManagerFactory = this.serviceContainer.get<IJupyterSessionManagerFactory>(
+                            IJupyterSessionManagerFactory
+                        );
+                        const sessionManager = await sessionManagerFactory.create(connection);
+                        kernelSpecInterpreter = await this.kernelSelector.getKernelForRemoteConnection(
+                            undefined,
+                            sessionManager,
+                            options?.metadata,
+                            cancelToken
+                        );
+                        await sessionManager.dispose();
+                    }
+
+                    // If no kernel and not going to pick one, exit early
+                    if (!Object.keys(kernelSpecInterpreter) && !allowUI) {
+                        return undefined;
+                    }
+
+                    // Populate the launch info that we are starting our server with
+                    const launchInfo: INotebookServerLaunchInfo = {
+                        connectionInfo: connection!,
+                        interpreter: kernelSpecInterpreter.interpreter,
+                        kernelSpec: kernelSpecInterpreter.kernelSpec,
+                        workingDir: options ? options.workingDir : undefined,
+                        uri: options ? options.uri : undefined,
+                        purpose: options ? options.purpose : uuid()
+                    };
+
+                    // tslint:disable-next-line: no-constant-condition
+                    while (true) {
+                        try {
+                            traceInfo(
+                                `Connecting to process for ${options ? options.purpose : 'unknown type of'} server`
+                            );
+                            await result.connect(launchInfo, cancelToken);
+                            traceInfo(
+                                `Connection complete for ${options ? options.purpose : 'unknown type of'} server`
+                            );
+                            break;
+                        } catch (ex) {
+                            traceError('Failed to connect to server', ex);
+                            if (ex instanceof JupyterSessionStartError && isLocalConnection && allowUI) {
+                                // Keep retrying, until it works or user cancels.
+                                // Sometimes if a bad kernel is selected, starting a session can fail.
+                                // In such cases we need to let the user know about this and prompt them to select another kernel.
+                                const message = localize.DataScience.sessionStartFailedWithKernel().format(
+                                    launchInfo.kernelSpec?.display_name || launchInfo.kernelSpec?.name || '',
+                                    Commands.ViewJupyterOutput
+                                );
+                                const selectKernel = localize.DataScience.selectDifferentKernel();
+                                const cancel = localize.Common.cancel();
+                                const selection = await this.appShell.showErrorMessage(message, selectKernel, cancel);
+                                if (selection === selectKernel) {
+                                    const sessionManagerFactory = this.serviceContainer.get<
+                                        IJupyterSessionManagerFactory
+                                    >(IJupyterSessionManagerFactory);
+                                    const sessionManager = await sessionManagerFactory.create(connection);
+                                    const kernelInterpreter = await this.kernelSelector.selectLocalKernel(
+                                        undefined,
+                                        new StopWatch(),
+                                        sessionManager,
+                                        cancelToken,
+                                        launchInfo.kernelSpec
+                                    );
+                                    if (Object.keys(kernelInterpreter).length > 0) {
+                                        launchInfo.interpreter = kernelInterpreter.interpreter;
+                                        launchInfo.kernelSpec =
+                                            kernelInterpreter.kernelSpec || kernelInterpreter.kernelModel;
+                                        continue;
+                                    }
+                                }
+                            }
+                            throw ex;
+                        }
+                    }
+
+                    sendTelemetryEvent(
+                        isLocalConnection ? Telemetry.ConnectLocalJupyter : Telemetry.ConnectRemoteJupyter
+                    );
+                    return result;
+                } catch (err) {
+                    // Cleanup after ourselves. server may be running partially.
+                    if (result) {
+                        traceInfo(`Killing server because of error ${err}`);
+                        await result.dispose();
+                    }
+                    if (err instanceof JupyterWaitForIdleError && tryCount < maxTries) {
+                        // Special case. This sometimes happens where jupyter doesn't ever connect. Cleanup after
+                        // ourselves and propagate the failure outwards.
+                        traceInfo('Retry because of wait for idle problem.');
+                        sendTelemetryEvent(Telemetry.SessionIdleTimeout);
+
+                        // Close existing connection.
+                        connection?.dispose();
+                        tryCount += 1;
+                    } else if (connection) {
+                        kernelSpecCancelSource.cancel();
+
+                        // Something else went wrong
+                        if (!isLocalConnection) {
+                            sendTelemetryEvent(Telemetry.ConnectRemoteFailedJupyter);
+
+                            // Check for the self signed certs error specifically
+                            if (err.message.indexOf('reason: self signed certificate') >= 0) {
+                                sendTelemetryEvent(Telemetry.ConnectRemoteSelfCertFailedJupyter);
+                                throw new JupyterSelfCertsError(connection.baseUrl);
+                            } else {
+                                throw new Error(
+                                    localize.DataScience.jupyterNotebookRemoteConnectFailed().format(
+                                        connection.baseUrl,
+                                        err
+                                    )
+                                );
+                            }
+                        } else {
+                            sendTelemetryEvent(Telemetry.ConnectFailedJupyter);
+                            throw new Error(
+                                localize.DataScience.jupyterNotebookConnectFailed().format(connection.baseUrl, err)
+                            );
+                        }
+                    } else {
+                        kernelSpecCancelSource.cancel();
+                        throw err;
+                    }
+                }
+            }
+
+            // If we're here, then starting jupyter timeout.
+            // Kill any existing connections.
+            connection?.dispose();
+            sendTelemetryEvent(Telemetry.JupyterStartTimeout, stopWatch.elapsedTime, {
+                timeout: stopWatch.elapsedTime
+            });
+            if (allowUI) {
+                this.appShell
+                    .showErrorMessage(localize.DataScience.jupyterStartTimedout(), localize.Common.openOutputPanel())
+                    .then(selection => {
+                        if (selection === localize.Common.openOutputPanel()) {
+                            this.jupyterOutputChannel.show();
+                        }
+                    }, noop);
+            }
+        }, cancelToken);
+    }
+
+    public async spawnNotebook(file: string): Promise<void> {
+        return this.jupyterInterpreterService.openNotebook(file);
+    }
+
+    public async importNotebook(file: string, template: string | undefined): Promise<string> {
+        return this.jupyterInterpreterService.exportNotebookToPython(file, template);
+    }
+
+    public getServer(_options?: INotebookServerOptions): Promise<INotebookServer | undefined> {
+        // This is cached at the host or guest level
+        return Promise.resolve(undefined);
+    }
+
+    private async startOrConnect(
+        options?: INotebookServerOptions,
+        cancelToken?: CancellationToken
+    ): Promise<IConnection> {
+        // If our uri is undefined or if it's set to local launch we need to launch a server locally
+        if (!options || !options.uri) {
+            // If that works, then attempt to start the server
+            traceInfo(`Launching ${options ? options.purpose : 'unknown type of'} server`);
+            const useDefaultConfig = !options || options.skipUsingDefaultConfig ? false : true;
+            const connection = await this.startNotebookServer(
+                useDefaultConfig,
+                this.configuration.getSettings(undefined).datascience.jupyterCommandLineArguments,
+                cancelToken
+            );
+            if (connection) {
+                return connection;
+            } else {
+                // Throw a cancellation error if we were canceled.
+                Cancellation.throwIfCanceled(cancelToken);
+
+                // Otherwise we can't connect
+                throw new Error(localize.DataScience.jupyterNotebookFailure().format(''));
+            }
+        } else {
+            // If we have a URI spec up a connection info for it
+            return createRemoteConnectionInfo(options.uri, this.configuration.getSettings(undefined).datascience);
+        }
+    }
+
+    // tslint:disable-next-line: max-func-body-length
+    @captureTelemetry(Telemetry.StartJupyter)
+    private async startNotebookServer(
+        useDefaultConfig: boolean,
+        customCommandLine: string[],
+        cancelToken?: CancellationToken
+    ): Promise<IConnection> {
+        return this.notebookStarter.start(useDefaultConfig, customCommandLine, cancelToken);
+    }
+    private onSettingsChanged() {
+        // Clear our usableJupyterInterpreter so that we recompute our values
+        this.usablePythonInterpreter = undefined;
+    }
+}