// Copyright (c) Microsoft Corporation. All rights reserved.
// Licensed under the MIT License.
'use strict';
import * as hashjs from 'hash.js';
import { inject, injectable, multiInject, optional } from 'inversify';
import { Event, EventEmitter, Position, Range, TextDocumentChangeEvent, TextDocumentContentChangeEvent } from 'vscode';

import { splitMultilineString } from '../../../datascience-ui/common';
import { IDebugService, IDocumentManager } from '../../common/application/types';
import { traceError, traceInfo } from '../../common/logger';
import { IFileSystem } from '../../common/platform/types';
import { IConfigurationService } from '../../common/types';
import { noop } from '../../common/utils/misc';
import { getCellResource } from '../cellFactory';
import { CellMatcher } from '../cellMatcher';
import { Identifiers } from '../constants';
import { InteractiveWindowMessages, SysInfoReason } from '../interactive-common/interactiveWindowTypes';
import {
    ICell,
    ICellHash,
    ICellHashListener,
    ICellHashProvider,
    IFileHashes,
    IInteractiveWindowListener,
    INotebookExecutionLogger
} from '../types';

interface IRangedCellHash extends ICellHash {
    code: string;
    startOffset: number;
    endOffset: number;
    deleted: boolean;
    realCode: string;
}

// This class provides hashes for debugging jupyter cells. Call getHashes just before starting debugging to compute all of the
// hashes for cells.
@injectable()
export class CellHashProvider implements ICellHashProvider, IInteractiveWindowListener, INotebookExecutionLogger {
    // tslint:disable-next-line: no-any
    private postEmitter: EventEmitter<{ message: string; payload: any }> = new EventEmitter<{
        message: string;
        // tslint:disable-next-line: no-any
        payload: any;
    }>();
    // Map of file to Map of start line to actual hash
    private hashes: Map<string, IRangedCellHash[]> = new Map<string, IRangedCellHash[]>();
    private executionCount: number = 0;
    private updateEventEmitter: EventEmitter<void> = new EventEmitter<void>();

    constructor(
        @inject(IDocumentManager) private documentManager: IDocumentManager,
        @inject(IConfigurationService) private configService: IConfigurationService,
        @inject(IDebugService) private debugService: IDebugService,
        @inject(IFileSystem) private fileSystem: IFileSystem,
        @multiInject(ICellHashListener) @optional() private listeners: ICellHashListener[] | undefined
    ) {
        // Watch document changes so we can update our hashes
        this.documentManager.onDidChangeTextDocument(this.onChangedDocument.bind(this));
    }

    public dispose() {
        this.hashes.clear();
    }

    public get updated(): Event<void> {
        return this.updateEventEmitter.event;
    }

    // tslint:disable-next-line: no-any
    public get postMessage(): Event<{ message: string; payload: any }> {
        return this.postEmitter.event;
    }

    // tslint:disable-next-line: no-any
    public onMessage(message: string, payload?: any): void {
        switch (message) {
            case InteractiveWindowMessages.AddedSysInfo:
                if (payload && payload.type) {
                    const reason = payload.type as SysInfoReason;
                    if (reason !== SysInfoReason.Interrupt) {
                        this.hashes.clear();
                        this.executionCount = 0;
                        this.updateEventEmitter.fire();
                    }
                }
                break;

            default:
                break;
        }
    }

    public getHashes(): IFileHashes[] {
        return [...this.hashes.entries()]
            .map(e => {
                return {
                    file: e[0],
                    hashes: e[1].filter(h => !h.deleted)
                };
            })
            .filter(e => e.hashes.length > 0);
    }

    public async preExecute(cell: ICell, silent: boolean): Promise<void> {
        try {
            if (!silent) {
                // Don't log empty cells
                const stripped = this.extractExecutableLines(cell);
                if (stripped.length > 0 && stripped.find(s => s.trim().length > 0)) {
                    // When the user adds new code, we know the execution count is increasing
                    this.executionCount += 1;

                    // Skip hash on unknown file though
                    if (cell.file !== Identifiers.EmptyFileName) {
                        await this.addCellHash(cell, this.executionCount);
                    }
                }
            }
        } catch (exc) {
            // Don't let exceptions in a preExecute mess up normal operation
            traceError(exc);
        }
    }

    public async postExecute(_cell: ICell, _silent: boolean): Promise<void> {
        noop();
    }

    private onChangedDocument(e: TextDocumentChangeEvent) {
        // See if the document is in our list of docs to watch
        const perFile = this.hashes.get(e.document.fileName);
        if (perFile) {
            // Apply the content changes to the file's cells.
            const docText = e.document.getText();
            e.contentChanges.forEach(c => {
                this.handleContentChange(docText, c, perFile);
            });
        }
    }

    private extractExecutableLines(cell: ICell): string[] {
        const cellMatcher = new CellMatcher(this.configService.getSettings(getCellResource(cell)).datascience);
        const lines = splitMultilineString(cell.data.source);
        // Only strip this off the first line. Otherwise we want the markers in the code.
        if (lines.length > 0 && (cellMatcher.isCode(lines[0]) || cellMatcher.isMarkdown(lines[0]))) {
            return lines.slice(1);
        }
        return lines;
    }

    private handleContentChange(docText: string, c: TextDocumentContentChangeEvent, hashes: IRangedCellHash[]) {
        // First compute the number of lines that changed
        const lineDiff = c.range.start.line - c.range.end.line + c.text.split('\n').length - 1;
        const offsetDiff = c.text.length - c.rangeLength;

        // Compute the inclusive offset that is changed by the cell.
        const endChangedOffset = c.rangeLength <= 0 ? c.rangeOffset : c.rangeOffset + c.rangeLength - 1;

        hashes.forEach(h => {
            // See how this existing cell compares to the change
            if (h.endOffset < c.rangeOffset) {
                // No change. This cell is entirely before the change
            } else if (h.startOffset > endChangedOffset) {
                // This cell is after the text that got replaced. Adjust its start/end lines
                h.line += lineDiff;
                h.endLine += lineDiff;
                h.startOffset += offsetDiff;
                h.endOffset += offsetDiff;
            } else if (h.startOffset === endChangedOffset) {
                // Cell intersects but exactly, might be a replacement or an insertion
                if (h.deleted || c.rangeLength > 0 || lineDiff === 0) {
                    // Replacement
                    h.deleted = docText.substr(h.startOffset, h.endOffset - h.startOffset) !== h.realCode;
                } else {
                    // Insertion
                    h.line += lineDiff;
                    h.endLine += lineDiff;
                    h.startOffset += offsetDiff;
                    h.endOffset += offsetDiff;
                }
            } else {
                // Intersection, delete if necessary
                h.deleted = docText.substr(h.startOffset, h.endOffset - h.startOffset) !== h.realCode;
            }
        });
    }

    private async addCellHash(cell: ICell, expectedCount: number): Promise<void> {
        // Find the text document that matches. We need more information than
        // the add code gives us
        const doc = this.documentManager.textDocuments.find(d => this.fileSystem.arePathsSame(d.fileName, cell.file));
        if (doc) {
            // Compute the code that will really be sent to jupyter
            const lines = splitMultilineString(cell.data.source);
            const stripped = this.extractExecutableLines(cell);

            // Figure out our true 'start' line. This is what we need to tell the debugger is
            // actually the start of the code as that's what Jupyter will be getting.
            let trueStartLine = cell.line;
            for (let i = 0; i < stripped.length; i += 1) {
                if (stripped[i] !== lines[i]) {
                    trueStartLine += i + 1;
                    break;
                }
            }
            const line = doc.lineAt(trueStartLine);
            const endLine = doc.lineAt(Math.min(trueStartLine + stripped.length - 1, doc.lineCount - 1));

            // Use the original values however to track edits. This is what we need
            // to move around
            const startOffset = doc.offsetAt(new Position(cell.line, 0));
            const endOffset = doc.offsetAt(endLine.rangeIncludingLineBreak.end);

            // Jupyter also removes blank lines at the end. Make sure only one
            let lastLine = stripped[stripped.length - 1];
            while (lastLine !== undefined && (lastLine.length === 0 || lastLine === '\n')) {
                stripped.splice(stripped.length - 1, 1);
                lastLine = stripped[stripped.length - 1];
            }
            // Make sure the last line with actual content ends with a linefeed
            if (!lastLine.endsWith('\n') && lastLine.length > 0) {
                stripped[stripped.length - 1] = `${lastLine}\n`;
            }

            // Compute the runtime line and adjust our cell/stripped source for debugging
            const runtimeLine = this.adjustRuntimeForDebugging(cell, stripped, startOffset, endOffset);
            const hashedCode = stripped.join('');
            const realCode = doc.getText(new Range(new Position(cell.line, 0), endLine.rangeIncludingLineBreak.end));

            const hash: IRangedCellHash = {
                hash: hashjs
                    .sha1()
                    .update(hashedCode)
                    .digest('hex')
                    .substr(0, 12),
                line: line.lineNumber + 1,
                endLine: endLine.lineNumber + 1,
                executionCount: expectedCount,
                startOffset,
                endOffset,
                deleted: false,
                code: hashedCode,
                realCode,
                runtimeLine,
                id: cell.id
            };

            traceInfo(`Adding hash for ${expectedCount} = ${hash.hash} with ${stripped.length} lines`);

            let list = this.hashes.get(cell.file);
            if (!list) {
                list = [];
            }

            // Figure out where to put the item in the list
            let inserted = false;
            for (let i = 0; i < list.length && !inserted; i += 1) {
                const pos = list[i];
                if (hash.line >= pos.line && hash.line <= pos.endLine) {
                    // Stick right here. This is either the same cell or a cell that overwrote where
                    // we were.
                    list.splice(i, 1, hash);
                    inserted = true;
                } else if (pos.line > hash.line) {
                    // This item comes just after the cell we're inserting.
                    list.splice(i, 0, hash);
                    inserted = true;
                }
            }
            if (!inserted) {
                list.push(hash);
            }
            this.hashes.set(cell.file, list);

            // Tell listeners we have new hashes.
            if (this.listeners) {
                const hashes = this.getHashes();
                await Promise.all(this.listeners.map(l => l.hashesUpdated(hashes)));

                // Then fire our event
                this.updateEventEmitter.fire();
            }
        }
    }

    private adjustRuntimeForDebugging(
        cell: ICell,
        source: string[],
        _cellStartOffset: number,
        _cellEndOffset: number
    ): number {
        if (
            this.debugService.activeDebugSession &&
<<<<<<< HEAD
            this.configService.getSettings().datascience.stopOnFirstLineWhileDebugging
=======
            this.configService.getSettings(getCellResource(cell)).datascience.stopOnFirstLineWhileDebugging
>>>>>>> bd9615ac
        ) {
            // Inject the breakpoint line
            source.splice(0, 0, 'breakpoint()\n');
            cell.data.source = source;
            cell.extraLines = [0];

            // Start on the second line
            return 2;
        }
        // No breakpoint necessary, start on the first line
        return 1;
    }
}<|MERGE_RESOLUTION|>--- conflicted
+++ resolved
@@ -292,11 +292,7 @@
     ): number {
         if (
             this.debugService.activeDebugSession &&
-<<<<<<< HEAD
-            this.configService.getSettings().datascience.stopOnFirstLineWhileDebugging
-=======
             this.configService.getSettings(getCellResource(cell)).datascience.stopOnFirstLineWhileDebugging
->>>>>>> bd9615ac
         ) {
             // Inject the breakpoint line
             source.splice(0, 0, 'breakpoint()\n');
